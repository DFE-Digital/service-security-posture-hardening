--- conflicted
+++ resolved
@@ -25,9 +25,4 @@
 | table service_id, resourceGroup, resource_id, type, kind
 | where isnotnull(service_id)
 | eval SSPHP_RUN=now()
-<<<<<<< HEAD
-=======
-
-
->>>>>>> 41589733
 """