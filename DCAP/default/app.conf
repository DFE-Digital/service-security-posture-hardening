[install]
allows_disable = 1
<<<<<<< HEAD
build = 1718383039
=======
build = 1718367757
>>>>>>> 581d1503
is_configured = 0
state = enabled
state_change_requires_restart = 0

[id]
name = {{app}}{{environment}}
<<<<<<< HEAD
version = 1.0.1705
=======
version = 1.0.1704
>>>>>>> 581d1503

[launcher]
description = DfE Continuous Assurance Platform {{environment}}
author = Ian Pearl, Alex Kinnane, Sam Pritchard
<<<<<<< HEAD
version = 1.0.1705
=======
version = 1.0.1704
>>>>>>> 581d1503

[package]
check_for_updates = 0
id = {{app}}{{environment}}

[ui]
docs_section_override = AddOns:released
is_visible = 1
label = DfE Continuous Assurance Platform {{environment}}
show_in_nav = 1
supported_themes = light,dark

[shclustering]
deployer_lookups_push_mode = preserve_lookups
<|MERGE_RESOLUTION|>--- conflicted
+++ resolved
@@ -1,30 +1,18 @@
 [install]
 allows_disable = 1
-<<<<<<< HEAD
-build = 1718383039
-=======
 build = 1718367757
->>>>>>> 581d1503
 is_configured = 0
 state = enabled
 state_change_requires_restart = 0
 
 [id]
 name = {{app}}{{environment}}
-<<<<<<< HEAD
-version = 1.0.1705
-=======
 version = 1.0.1704
->>>>>>> 581d1503
 
 [launcher]
 description = DfE Continuous Assurance Platform {{environment}}
 author = Ian Pearl, Alex Kinnane, Sam Pritchard
-<<<<<<< HEAD
-version = 1.0.1705
-=======
 version = 1.0.1704
->>>>>>> 581d1503
 
 [package]
 check_for_updates = 0
