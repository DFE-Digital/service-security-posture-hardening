--- conflicted
+++ resolved
@@ -5,11 +5,8 @@
 {% endif %}  
 
   <label>Security Posture Continuous Assurance : Service Dashboard</label>
-<<<<<<< HEAD
-  <description>{{environment}} v2.0.23</description>
-=======
-  <description>v2.0.24</description>
->>>>>>> c6b0436c
+  <description>{{environment}} v2.0.24</description
+
   
   <init>
     <set token="form.tkn_fields">C</set>
