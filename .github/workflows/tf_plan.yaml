---
name: Data Ingester Azure Terraform Plan

on:
  pull_request:
    paths:
      - 'data_ingester/**'
      - '!data_ingester/terraform/infrastructure_for_test/**'
      - '.github/workflows/tf_plan.yaml'
  workflow_dispatch:

jobs:
  plan:

    runs-on: ubuntu-latest

    permissions:
      contents: read
      pull-requests: write

    steps:
      - name: checkout
        uses: actions/checkout@v4

      - uses: awalsh128/cache-apt-pkgs-action@v1
        with:
          packages: musl-tools
          version: 1.0

      - name: toolchain
        id: toolchain
        uses: dtolnay/rust-toolchain@master
        with:
<<<<<<< HEAD
          toolchain: nightly-2025-01-20
=======
          toolchain: nightly-2025-02-05
>>>>>>> 257c276a
          targets: x86_64-unknown-linux-musl
          components: rust-src, clippy

      - name: cargo audit
        run: cargo install cargo-audit; cd data_ingester/data_ingester_workspace; cargo audit

      - name: Cache build artifacts
        uses: actions/cache@v4
        with:
          path: |
            ~/.cargo/registry
            ~/.cargo/git
            ${{ github.workspace }}/data_ingester/data_ingester_workspace/target
          key: cache-rust-target-${{ steps.toolchain.outputs.name}}-${{ hashFiles('data_ingester/data_ingester_workspace/Cargo.lock') }}

      - name: cargo build
        run: cd data_ingester/data_ingester_workspace; cargo build --release --target=x86_64-unknown-linux-musl

      - name: cp bin
        run: cp data_ingester/data_ingester_workspace/target/x86_64-unknown-linux-musl/release/data_ingester_axum_entrypoint data_ingester/data_ingester_workspace/data_ingester_axum_entrypoint/function_zip

      - name: Deploy terraform
        uses: hashicorp/setup-terraform@v3
        with:
          terraform_version: 1.9.5

      - name: Terraform version
        run: terraform -version

        # Terraform
      - name: Run terraform plan
        id: plan
        env:
          ARM_ACCESS_KEY: ${{ secrets.ARM_ACCESS_KEY }}
          ARM_CLIENT_ID: ${{ secrets.ARM_CLIENT_ID }}
          ARM_CLIENT_SECRET: ${{ secrets.ARM_CLIENT_SECRET }}
          ARM_SUBSCRIPTION_ID: ${{ secrets.ARM_SUBSCRIPTION_ID }}
          ARM_TENANT_ID: ${{ secrets.ARM_TENANT_ID }}
        run: |
          cd data_ingester/terraform/red
          terraform init -upgrade
          echo 'plan<<EOF' >> $GITHUB_OUTPUT
          terraform plan -no-color -out=tfplan >> $GITHUB_OUTPUT
          echo 'EOF' >> $GITHUB_OUTPUT

      - name: Get PR ID
        id: pr-id
        shell: bash
        run: |
          PR_NUMBER=$(echo ${{ github.ref }} | awk 'BEGIN { FS = "/" } ; { print $3 }')
          echo "PR_NUMBER=$PR_NUMBER" >> $GITHUB_OUTPUT

      - name: Comment Plan
        uses: peter-evans/create-or-update-comment@v4
        with:
          token: ${{ secrets.GITHUB_TOKEN }}
          issue-number: ${{ steps.pr-id.outputs.PR_NUMBER }}
          reactions: 'rocket'
          body: |
            Terraform Plan:

            ```
            ${{ steps.plan.outputs.plan }}
            ```<|MERGE_RESOLUTION|>--- conflicted
+++ resolved
@@ -31,11 +31,7 @@
         id: toolchain
         uses: dtolnay/rust-toolchain@master
         with:
-<<<<<<< HEAD
-          toolchain: nightly-2025-01-20
-=======
           toolchain: nightly-2025-02-05
->>>>>>> 257c276a
           targets: x86_64-unknown-linux-musl
           components: rust-src, clippy
 
